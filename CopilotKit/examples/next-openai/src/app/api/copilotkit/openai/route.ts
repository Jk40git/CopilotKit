--- conflicted
+++ resolved
@@ -4,12 +4,11 @@
 
 export async function POST(req: Request): Promise<Response> {
   const copilotKit = new CopilotBackend({
-<<<<<<< HEAD
     // actions: [
     //   {
     //     name: "sayHello",
     //     description: "Says hello to someone.",
-    //     argumentAnnotations: [
+    //     parameters: [
     //       {
     //         name: "name",
     //         type: "string",
@@ -17,7 +16,7 @@
     //         required: true,
     //       },
     //     ],
-    //     implementation: async (name) => {
+    //     handler: async ({ name }) => {
     //       const prompt = ChatPromptTemplate.fromMessages([
     //         [
     //           "system",
@@ -33,36 +32,6 @@
     //     },
     //   },
     // ],
-=======
-    actions: [
-      {
-        name: "sayHello",
-        description: "Says hello to someone.",
-        parameters: [
-          {
-            name: "name",
-            type: "string",
-            description: "The name of the person to say hello to.",
-            required: true,
-          },
-        ],
-        handler: async ({ name }) => {
-          const prompt = ChatPromptTemplate.fromMessages([
-            [
-              "system",
-              "The user tells you their name. Say hello to the person in the most " +
-                " ridiculous way, roasting their name.",
-            ],
-            ["user", "My name is {name}"],
-          ]);
-          const chain = prompt.pipe(new ChatOpenAI());
-          return chain.invoke({
-            name: name,
-          });
-        },
-      },
-    ],
->>>>>>> aa3bbe91
     // langserve: [
     //   {
     //     chainUrl: "http://localhost:8000/retriever",
